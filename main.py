"""Scrape Metacritic must-play games (listagem apenas) — agora com log detalhado."""

from __future__ import annotations

import argparse
import csv
import random
import time
from dataclasses import dataclass
from datetime import datetime
from typing import Iterable, List, Optional

import requests
from bs4 import BeautifulSoup

HEADERS = {"User-Agent": "Mozilla/5.0"}


@dataclass
class Game:
    rank: Optional[str]
    title: Optional[str]
    release_date: Optional[datetime]
    metascore: Optional[int]
    url: Optional[str] = None


def sort_games_by_rank(games: Iterable["Game"]) -> List["Game"]:
    return sorted(
        games,
        key=lambda g: (
            int(g.rank.rstrip(".")) if g.rank and g.rank.rstrip(".").isdigit() else 0
        ),
    )


def fetch_page(url: str, timeout: int = 10) -> Optional[str]:
    """Baixa página e apresenta log de tempo e tamanho."""
    start = time.time()
    try:
        resp = requests.get(url, headers=HEADERS, timeout=timeout)
        elapsed = time.time() - start
        kb = len(resp.content) / 1024
        if resp.status_code == 200:
            print(f"⬇️  {url} — OK {elapsed:.2f}s • {kb:.1f} KB")
            return resp.text
        print(f"⚠️  {url} — HTTP {resp.status_code} {elapsed:.2f}s")
    except requests.RequestException as exc:
        print(f"⚠️  {url} — ERRO {exc}")
    return None


def parse_games(html: str, page_idx: int) -> List[Game]:
    soup = BeautifulSoup(html, "html.parser")
    cards = soup.select("a.c-finderProductCard_container")
    print(f"   🔍 {len(cards)} cartões totais na página {page_idx}")
    games: List[Game] = []

    for idx, card in enumerate(cards, 1):
        if not card.select_one('img[alt="must-play"]'):
            continue
        title_elem = card.select_one(
            ".c-finderProductCard_titleHeading span:nth-of-type(2)"
        )
        rank_elem = card.select_one(
            ".c-finderProductCard_titleHeading span:nth-of-type(1)"
        )
        date_elem = card.select_one(".c-finderProductCard_meta span:nth-of-type(1)")
        metascore_elem = card.select_one(".c-siteReviewScore span")

        url = card.get("href")
        if url and url.startswith("/"):
            url = "https://www.metacritic.com" + url

        date: Optional[datetime] = None
        if date_elem:
            try:
                date = datetime.strptime(date_elem.text.strip(), "%b %d, %Y")
            except ValueError:
                pass

        game = Game(
            rank=rank_elem.text.strip() if rank_elem else None,
            title=title_elem.text.strip() if title_elem else None,
            release_date=date,
            metascore=int(metascore_elem.text.strip()) if metascore_elem else None,
            url=url,
        )
        games.append(game)
        print(
            f"      ➕  [{page_idx}.{idx}] "
            f"Rank {game.rank or '?':>3} • "
            f"{(game.title or '—')[:45]:<45} • "
            f"MS {game.metascore or '?'}"
        )
    print(f"   ✔️  {len(games)} must-plays filtrados na página {page_idx}\n")
    return games


def scrape_games(start: int, end: int, delay: float = 1.0) -> List[Game]:
    print("🚀 Scraping Metacritic Must-Play — parâmetros:")
    print(f"    páginas {start}-{end}, delay base {delay}s\n")

    all_games: List[Game] = []
    for page in range(start, end + 1):
        print(f"➡️  PÁGINA {page}")
        url = (
            "https://www.metacritic.com/browse/game/?releaseYearMin=1958"
            f"&releaseYearMax=2025&page={page}"
        )
        html = fetch_page(url)
        if not html:
            print("   ⤬ Página ignorada\n")
            continue

        games = parse_games(html, page)
        if not games:
            print("   ⤬ Nenhum must-play, encerrando loop.\n")
            break

        all_games.extend(games)
        print(f"   📊 Total acumulado: {len(all_games)} jogos\n")
        time.sleep(random.uniform(delay, delay + 1))

    print("✅ Scraping finalizado.\n")
    return all_games


def save_csv(games: Iterable[Game], filename: str) -> None:
    with open(filename, "w", newline="", encoding="utf-8") as f:
<<<<<<< HEAD
        f.write("# Data scraped from Metacritic. Licensed under the MIT License.\n")
=======
>>>>>>> 96d926f6
        writer = csv.DictWriter(
            f, fieldnames=["rank", "title", "release_date", "metascore"]
        )
        writer.writeheader()
        for g in games:
            writer.writerow(
                {
                    "rank": g.rank,
                    "title": g.title,
                    "release_date": (
                        g.release_date.strftime("%Y-%m-%d") if g.release_date else ""
                    ),
                    "metascore": g.metascore,
                }
            )
    print(f"📁 CSV salvo em {filename}\n")


def parse_args() -> argparse.Namespace:
    p = argparse.ArgumentParser(description=__doc__)
    p.add_argument("--start", type=int, default=1, help="Primeira página (inclusive).")
    p.add_argument("--end", type=int, default=16, help="Última página (inclusive).")
    p.add_argument(
        "--output",
        type=str,
        default=datetime.today().strftime("metacritic_must_play_%Y-%m-%d.csv"),
        help="Arquivo CSV de saída.",
    )
    p.add_argument(
        "--delay", type=float, default=1.0, help="Delay base entre requests."
    )
    return p.parse_args()


def main() -> None:
    args = parse_args()
    start_time = time.time()

    games = scrape_games(args.start, args.end, delay=args.delay)
    games = sort_games_by_rank(games)
    print(f"🔢 Total final: {len(games)} jogos válidos\n")

    save_csv(games, args.output)
    print(f"🏁 Concluído em {time.time() - start_time:.2f}s")


if __name__ == "__main__":
    main()<|MERGE_RESOLUTION|>--- conflicted
+++ resolved
@@ -128,10 +128,7 @@
 
 def save_csv(games: Iterable[Game], filename: str) -> None:
     with open(filename, "w", newline="", encoding="utf-8") as f:
-<<<<<<< HEAD
         f.write("# Data scraped from Metacritic. Licensed under the MIT License.\n")
-=======
->>>>>>> 96d926f6
         writer = csv.DictWriter(
             f, fieldnames=["rank", "title", "release_date", "metascore"]
         )
